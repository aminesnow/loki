--- conflicted
+++ resolved
@@ -150,11 +150,7 @@
     categories: OpenShift Optional, Logging & Tracing
     certified: "false"
     containerImage: quay.io/openshift-logging/loki-operator:v0.1.0
-<<<<<<< HEAD
     createdAt: "2023-05-11T08:04:32Z"
-=======
-    createdAt: "2023-05-09T09:43:37Z"
->>>>>>> 428b05d7
     description: |
       The Loki Operator for OCP provides a means for configuring and managing a Loki stack for cluster logging.
       ## Prerequisites and Requirements
