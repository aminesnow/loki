package manifests

import (
	"fmt"
	"path"

	"github.com/grafana/loki/operator/internal/manifests/internal/config"

	appsv1 "k8s.io/api/apps/v1"
	corev1 "k8s.io/api/core/v1"
	policyv1 "k8s.io/api/policy/v1"
	metav1 "k8s.io/apimachinery/pkg/apis/meta/v1"
	"k8s.io/apimachinery/pkg/labels"
	"k8s.io/apimachinery/pkg/util/intstr"
	"k8s.io/utils/pointer"
	"sigs.k8s.io/controller-runtime/pkg/client"
)

// BuildDistributor returns a list of k8s objects for Loki Distributor
func BuildDistributor(opts Options) ([]client.Object, error) {
	deployment := NewDistributorDeployment(opts)
	if opts.Gates.HTTPEncryption {
		if err := configureDistributorHTTPServicePKI(deployment, opts); err != nil {
			return nil, err
		}
	}

	if opts.Gates.GRPCEncryption {
		if err := configureDistributorGRPCServicePKI(deployment, opts); err != nil {
			return nil, err
		}
	}

	if opts.Gates.HTTPEncryption || opts.Gates.GRPCEncryption {
		caBundleName := signingCABundleName(opts.Name)
		if err := configureServiceCA(&deployment.Spec.Template.Spec, caBundleName); err != nil {
			return nil, err
		}
	}

	if err := configureHashRingEnv(&deployment.Spec.Template.Spec, opts); err != nil {
		return nil, err
	}

	if err := configureProxyEnv(&deployment.Spec.Template.Spec, opts); err != nil {
		return nil, err
	}

	return []client.Object{
		deployment,
		NewDistributorGRPCService(opts),
		NewDistributorHTTPService(opts),
		newDistributorPodDisruptionBudget(opts),
	}, nil
}

// NewDistributorDeployment creates a deployment object for a distributor
func NewDistributorDeployment(opts Options) *appsv1.Deployment {
	l := ComponentLabels(LabelDistributorComponent, opts.Name)
	a := commonAnnotations(opts.ConfigSHA1, opts.CertRotationRequiredAt)
	podSpec := corev1.PodSpec{
<<<<<<< HEAD
		Affinity: configureAffinity(LabelIngesterComponent, opts.Name, opts.Gates.DefaultNodeAffinity),
=======
		Affinity:                  configureAffinity(l, opts.Gates.DefaultNodeAffinity),
		TopologySpreadConstraints: defaultTopologySpreadConstraints(l),
>>>>>>> 22d56524
		Volumes: []corev1.Volume{
			{
				Name: configVolumeName,
				VolumeSource: corev1.VolumeSource{
					ConfigMap: &corev1.ConfigMapVolumeSource{
						DefaultMode: &defaultConfigMapMode,
						LocalObjectReference: corev1.LocalObjectReference{
							Name: lokiConfigMapName(opts.Name),
						},
					},
				},
			},
		},
		Containers: []corev1.Container{
			{
				Image: opts.Image,
				Name:  "loki-distributor",
				Resources: corev1.ResourceRequirements{
					Limits:   opts.ResourceRequirements.Distributor.Limits,
					Requests: opts.ResourceRequirements.Distributor.Requests,
				},
				Args: []string{
					"-target=distributor",
					fmt.Sprintf("-config.file=%s", path.Join(config.LokiConfigMountDir, config.LokiConfigFileName)),
					fmt.Sprintf("-runtime-config.file=%s", path.Join(config.LokiConfigMountDir, config.LokiRuntimeConfigFileName)),
					"-config.expand-env=true",
				},
				ReadinessProbe: lokiReadinessProbe(),
				LivenessProbe:  lokiLivenessProbe(),
				Ports: []corev1.ContainerPort{
					{
						Name:          lokiHTTPPortName,
						ContainerPort: httpPort,
						Protocol:      protocolTCP,
					},
					{
						Name:          lokiGRPCPortName,
						ContainerPort: grpcPort,
						Protocol:      protocolTCP,
					},
					{
						Name:          lokiGossipPortName,
						ContainerPort: gossipPort,
						Protocol:      protocolTCP,
					},
				},
				VolumeMounts: []corev1.VolumeMount{
					{
						Name:      configVolumeName,
						ReadOnly:  false,
						MountPath: config.LokiConfigMountDir,
					},
				},
				TerminationMessagePath:   "/dev/termination-log",
				TerminationMessagePolicy: "File",
				ImagePullPolicy:          "IfNotPresent",
				SecurityContext:          containerSecurityContext(),
			},
		},
		SecurityContext: podSecurityContext(opts.Gates.RuntimeSeccompProfile),
	}

	if opts.Stack.Template != nil && opts.Stack.Template.Distributor != nil {
		podSpec.Tolerations = opts.Stack.Template.Distributor.Tolerations
		podSpec.NodeSelector = opts.Stack.Template.Distributor.NodeSelector
	}

	if opts.Stack.Replication != nil {
		podSpec.TopologySpreadConstraints = append(podSpec.TopologySpreadConstraints, topologySpreadConstraints(*opts.Stack.Replication, LabelDistributorComponent, opts.Name)...)
	}

	return &appsv1.Deployment{
		TypeMeta: metav1.TypeMeta{
			Kind:       "Deployment",
			APIVersion: appsv1.SchemeGroupVersion.String(),
		},
		ObjectMeta: metav1.ObjectMeta{
			Name:   DistributorName(opts.Name),
			Labels: l,
		},
		Spec: appsv1.DeploymentSpec{
			Replicas: pointer.Int32(opts.Stack.Template.Distributor.Replicas),
			Selector: &metav1.LabelSelector{
				MatchLabels: labels.Merge(l, GossipLabels()),
			},
			Template: corev1.PodTemplateSpec{
				ObjectMeta: metav1.ObjectMeta{
					Name:        fmt.Sprintf("loki-distributor-%s", opts.Name),
					Labels:      labels.Merge(l, GossipLabels()),
					Annotations: a,
				},
				Spec: podSpec,
			},
			Strategy: appsv1.DeploymentStrategy{
				Type: appsv1.RollingUpdateDeploymentStrategyType,
			},
		},
	}
}

// NewDistributorGRPCService creates a k8s service for the distributor GRPC endpoint
func NewDistributorGRPCService(opts Options) *corev1.Service {
	serviceName := serviceNameDistributorGRPC(opts.Name)
	labels := ComponentLabels(LabelDistributorComponent, opts.Name)

	return &corev1.Service{
		TypeMeta: metav1.TypeMeta{
			Kind:       "Service",
			APIVersion: corev1.SchemeGroupVersion.String(),
		},
		ObjectMeta: metav1.ObjectMeta{
			Name:   serviceName,
			Labels: labels,
		},
		Spec: corev1.ServiceSpec{
			ClusterIP: "None",
			Ports: []corev1.ServicePort{
				{
					Name:       lokiGRPCPortName,
					Port:       grpcPort,
					Protocol:   protocolTCP,
					TargetPort: intstr.IntOrString{IntVal: grpcPort},
				},
			},
			Selector: labels,
		},
	}
}

// NewDistributorHTTPService creates a k8s service for the distributor HTTP endpoint
func NewDistributorHTTPService(opts Options) *corev1.Service {
	serviceName := serviceNameDistributorHTTP(opts.Name)
	labels := ComponentLabels(LabelDistributorComponent, opts.Name)

	return &corev1.Service{
		TypeMeta: metav1.TypeMeta{
			Kind:       "Service",
			APIVersion: corev1.SchemeGroupVersion.String(),
		},
		ObjectMeta: metav1.ObjectMeta{
			Name:   serviceName,
			Labels: labels,
		},
		Spec: corev1.ServiceSpec{
			Ports: []corev1.ServicePort{
				{
					Name:       lokiHTTPPortName,
					Port:       httpPort,
					Protocol:   protocolTCP,
					TargetPort: intstr.IntOrString{IntVal: httpPort},
				},
			},
			Selector: labels,
		},
	}
}

func configureDistributorHTTPServicePKI(deployment *appsv1.Deployment, opts Options) error {
	serviceName := serviceNameDistributorHTTP(opts.Name)
	return configureHTTPServicePKI(&deployment.Spec.Template.Spec, serviceName)
}

func configureDistributorGRPCServicePKI(deployment *appsv1.Deployment, opts Options) error {
	serviceName := serviceNameDistributorGRPC(opts.Name)
	return configureGRPCServicePKI(&deployment.Spec.Template.Spec, serviceName)
}

// newDistributorPodDisruptionBudget returns a PodDisruptionBudget for the LokiStack
// Distributor pods.
func newDistributorPodDisruptionBudget(opts Options) *policyv1.PodDisruptionBudget {
	l := ComponentLabels(LabelDistributorComponent, opts.Name)
	mu := intstr.FromInt(1)
	return &policyv1.PodDisruptionBudget{
		TypeMeta: metav1.TypeMeta{
			Kind:       "PodDisruptionBudget",
			APIVersion: policyv1.SchemeGroupVersion.String(),
		},
		ObjectMeta: metav1.ObjectMeta{
			Labels:    l,
			Name:      DistributorName(opts.Name),
			Namespace: opts.Namespace,
		},
		Spec: policyv1.PodDisruptionBudgetSpec{
			Selector: &metav1.LabelSelector{
				MatchLabels: l,
			},
			MinAvailable: &mu,
		},
	}
}<|MERGE_RESOLUTION|>--- conflicted
+++ resolved
@@ -59,12 +59,8 @@
 	l := ComponentLabels(LabelDistributorComponent, opts.Name)
 	a := commonAnnotations(opts.ConfigSHA1, opts.CertRotationRequiredAt)
 	podSpec := corev1.PodSpec{
-<<<<<<< HEAD
-		Affinity: configureAffinity(LabelIngesterComponent, opts.Name, opts.Gates.DefaultNodeAffinity),
-=======
-		Affinity:                  configureAffinity(l, opts.Gates.DefaultNodeAffinity),
+		Affinity:                  configureAffinity(LabelIngesterComponent, opts.Name, opts.Gates.DefaultNodeAffinity),
 		TopologySpreadConstraints: defaultTopologySpreadConstraints(l),
->>>>>>> 22d56524
 		Volumes: []corev1.Volume{
 			{
 				Name: configVolumeName,
