package manifests_test

import (
	"math/rand"
	"testing"

	"github.com/stretchr/testify/require"
<<<<<<< HEAD
	corev1 "k8s.io/api/core/v1"
=======
	policyv1 "k8s.io/api/policy/v1"
>>>>>>> 50bc1cee

	lokiv1 "github.com/grafana/loki/operator/apis/loki/v1"
	"github.com/grafana/loki/operator/internal/manifests"
)

func TestNewDistributorDeployment_SelectorMatchesLabels(t *testing.T) {
	dpl := manifests.NewDistributorDeployment(manifests.Options{
		Name:      "abcd",
		Namespace: "efgh",
		Stack: lokiv1.LokiStackSpec{
			Template: &lokiv1.LokiTemplateSpec{
				Distributor: &lokiv1.LokiComponentSpec{
					Replicas: 1,
				},
			},
		},
	})

	l := dpl.Spec.Template.GetObjectMeta().GetLabels()
	for key, value := range dpl.Spec.Selector.MatchLabels {
		require.Contains(t, l, key)
		require.Equal(t, l[key], value)
	}
}

func TestNewDistributorDeployment_HasTemplateConfigHashAnnotation(t *testing.T) {
	ss := manifests.NewDistributorDeployment(manifests.Options{
		Name:       "abcd",
		Namespace:  "efgh",
		ConfigSHA1: "deadbeef",
		Stack: lokiv1.LokiStackSpec{
			Template: &lokiv1.LokiTemplateSpec{
				Distributor: &lokiv1.LokiComponentSpec{
					Replicas: 1,
				},
			},
		},
	})

	expected := "loki.grafana.com/config-hash"
	annotations := ss.Spec.Template.Annotations
	require.Contains(t, annotations, expected)
	require.Equal(t, annotations[expected], "deadbeef")
}

func TestNewDistributorDeployment_HasTemplateCertRotationRequiredAtAnnotation(t *testing.T) {
	ss := manifests.NewDistributorDeployment(manifests.Options{
		Name:                   "abcd",
		Namespace:              "efgh",
		CertRotationRequiredAt: "deadbeef",
		Stack: lokiv1.LokiStackSpec{
			Template: &lokiv1.LokiTemplateSpec{
				Distributor: &lokiv1.LokiComponentSpec{
					Replicas: 1,
				},
			},
		},
	})

	expected := "loki.grafana.com/certRotationRequiredAt"
	annotations := ss.Spec.Template.Annotations
	require.Contains(t, annotations, expected)
	require.Equal(t, annotations[expected], "deadbeef")
}

<<<<<<< HEAD
func TestNewDistributorDeployment_TopologySpreadConstraints(t *testing.T) {
	depl := manifests.NewDistributorDeployment(manifests.Options{
=======
func TestBuildDistributor_PodDisruptionBudget(t *testing.T) {
	opts := manifests.Options{
>>>>>>> 50bc1cee
		Name:      "abcd",
		Namespace: "efgh",
		Stack: lokiv1.LokiStackSpec{
			Template: &lokiv1.LokiTemplateSpec{
				Distributor: &lokiv1.LokiComponentSpec{
<<<<<<< HEAD
					Replicas: 1,
				},
			},
			Replication: &lokiv1.ReplicationSpec{
				Zones: []lokiv1.ZoneSpec{
					{
						TopologyKey: "zone",
						MaxSkew:     3,
					},
					{
						TopologyKey: "region",
						MaxSkew:     2,
					},
				},
				Factor: 1,
			},
		},
	})

	require.Equal(t, []corev1.TopologySpreadConstraint{
		{
			MaxSkew:           3,
			TopologyKey:       "zone",
			WhenUnsatisfiable: "DoNotSchedule",
		},
		{
			MaxSkew:           2,
			TopologyKey:       "region",
			WhenUnsatisfiable: "DoNotSchedule",
		},
	}, depl.Spec.Template.Spec.TopologySpreadConstraints)
=======
					Replicas: rand.Int31(),
				},
			},
			Tenants: &lokiv1.TenantsSpec{
				Mode: lokiv1.OpenshiftLogging,
			},
		},
	}
	objs, err := manifests.BuildDistributor(opts)
	require.NoError(t, err)
	require.Len(t, objs, 4)

	pdb := objs[3].(*policyv1.PodDisruptionBudget)
	require.NotNil(t, pdb)
	require.Equal(t, "abcd-distributor", pdb.Name)
	require.Equal(t, "efgh", pdb.Namespace)
	require.NotNil(t, pdb.Spec.MinAvailable.IntVal)
	require.Equal(t, int32(1), pdb.Spec.MinAvailable.IntVal)
	require.EqualValues(t, manifests.ComponentLabels(manifests.LabelDistributorComponent, opts.Name), pdb.Spec.Selector.MatchLabels)
>>>>>>> 50bc1cee
}<|MERGE_RESOLUTION|>--- conflicted
+++ resolved
@@ -5,14 +5,13 @@
 	"testing"
 
 	"github.com/stretchr/testify/require"
-<<<<<<< HEAD
 	corev1 "k8s.io/api/core/v1"
-=======
 	policyv1 "k8s.io/api/policy/v1"
->>>>>>> 50bc1cee
 
+	v1 "github.com/grafana/loki/operator/apis/config/v1"
 	lokiv1 "github.com/grafana/loki/operator/apis/loki/v1"
 	"github.com/grafana/loki/operator/internal/manifests"
+	"github.com/grafana/loki/operator/internal/manifests/internal"
 )
 
 func TestNewDistributorDeployment_SelectorMatchesLabels(t *testing.T) {
@@ -75,19 +74,66 @@
 	require.Equal(t, annotations[expected], "deadbeef")
 }
 
-<<<<<<< HEAD
+func TestBuildIngester_PodDisruptionBudget(t *testing.T) {
+	for _, tc := range []struct {
+		Name                 string
+		PDBMinAvailable      int
+		ExpectedMinAvailable int
+	}{
+		{
+			Name:                 "Small stack",
+			PDBMinAvailable:      1,
+			ExpectedMinAvailable: 1,
+		},
+		{
+			Name:                 "Medium stack",
+			PDBMinAvailable:      2,
+			ExpectedMinAvailable: 2,
+		},
+	} {
+		t.Run(tc.Name, func(t *testing.T) {
+			opts := manifests.Options{
+				Name:      "abcd",
+				Namespace: "efgh",
+				Gates:     v1.FeatureGates{},
+				ResourceRequirements: internal.ComponentResources{
+					Ingester: internal.ResourceRequirements{
+						PDBMinAvailable: tc.PDBMinAvailable,
+					},
+				},
+				Stack: lokiv1.LokiStackSpec{
+					Template: &lokiv1.LokiTemplateSpec{
+						Ingester: &lokiv1.LokiComponentSpec{
+							Replicas: rand.Int31(),
+						},
+					},
+					Tenants: &lokiv1.TenantsSpec{
+						Mode: lokiv1.OpenshiftLogging,
+					},
+				},
+			}
+			objs, err := manifests.BuildIngester(opts)
+			require.NoError(t, err)
+			require.Len(t, objs, 4)
+
+			pdb := objs[3].(*policyv1.PodDisruptionBudget)
+			require.NotNil(t, pdb)
+			require.Equal(t, "abcd-ingester", pdb.Name)
+			require.Equal(t, "efgh", pdb.Namespace)
+			require.NotNil(t, pdb.Spec.MinAvailable.IntVal)
+			require.Equal(t, int32(tc.ExpectedMinAvailable), pdb.Spec.MinAvailable.IntVal)
+			require.EqualValues(t, manifests.ComponentLabels(manifests.LabelIngesterComponent, opts.Name), pdb.Spec.Selector.MatchLabels)
+		})
+	}
+}
+
 func TestNewDistributorDeployment_TopologySpreadConstraints(t *testing.T) {
 	depl := manifests.NewDistributorDeployment(manifests.Options{
-=======
-func TestBuildDistributor_PodDisruptionBudget(t *testing.T) {
-	opts := manifests.Options{
->>>>>>> 50bc1cee
 		Name:      "abcd",
 		Namespace: "efgh",
 		Stack: lokiv1.LokiStackSpec{
 			Template: &lokiv1.LokiTemplateSpec{
 				Distributor: &lokiv1.LokiComponentSpec{
-<<<<<<< HEAD
 					Replicas: 1,
 				},
 			},
@@ -119,25 +165,4 @@
 			WhenUnsatisfiable: "DoNotSchedule",
 		},
 	}, depl.Spec.Template.Spec.TopologySpreadConstraints)
-=======
-					Replicas: rand.Int31(),
-				},
-			},
-			Tenants: &lokiv1.TenantsSpec{
-				Mode: lokiv1.OpenshiftLogging,
-			},
-		},
-	}
-	objs, err := manifests.BuildDistributor(opts)
-	require.NoError(t, err)
-	require.Len(t, objs, 4)
-
-	pdb := objs[3].(*policyv1.PodDisruptionBudget)
-	require.NotNil(t, pdb)
-	require.Equal(t, "abcd-distributor", pdb.Name)
-	require.Equal(t, "efgh", pdb.Namespace)
-	require.NotNil(t, pdb.Spec.MinAvailable.IntVal)
-	require.Equal(t, int32(1), pdb.Spec.MinAvailable.IntVal)
-	require.EqualValues(t, manifests.ComponentLabels(manifests.LabelDistributorComponent, opts.Name), pdb.Spec.Selector.MatchLabels)
->>>>>>> 50bc1cee
 }