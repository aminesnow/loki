package manifests

import (
	"fmt"
	"path"

	monitoringv1 "github.com/prometheus-operator/prometheus-operator/pkg/apis/monitoring/v1"
	corev1 "k8s.io/api/core/v1"
	metav1 "k8s.io/apimachinery/pkg/apis/meta/v1"
	"k8s.io/apimachinery/pkg/labels"
	"k8s.io/apimachinery/pkg/util/intstr"
	"k8s.io/utils/pointer"

	lokiv1 "github.com/grafana/loki/operator/apis/loki/v1"
	"github.com/grafana/loki/operator/internal/manifests/openshift"
)

const (
	gossipPort       = 7946
	httpPort         = 3100
	internalHTTPPort = 3101
	grpcPort         = 9095
	protocolTCP      = "TCP"

	gossipInstanceAddrEnvVarName = "HASH_RING_INSTANCE_ADDR"

	lokiHTTPPortName         = "metrics"
	lokiInternalHTTPPortName = "healthchecks"
	lokiGRPCPortName         = "grpclb"
	lokiGossipPortName       = "gossip-ring"

	lokiLivenessPath  = "/loki/api/v1/status/buildinfo"
	lokiReadinessPath = "/ready"

	lokiFrontendContainerName = "loki-query-frontend"

	gatewayContainerName    = "gateway"
	gatewayHTTPPort         = 8080
	gatewayInternalPort     = 8081
	gatewayHTTPPortName     = "public"
	gatewayInternalPortName = "metrics"

	walVolumeName          = "wal"
	configVolumeName       = "config"
	rulesStorageVolumeName = "rules"
	storageVolumeName      = "storage"
	rulePartsSeparator     = "___"

	walDirectory          = "/tmp/wal"
	dataDirectory         = "/tmp/loki"
	rulesStorageDirectory = "/tmp/rules"

	rulerContainerName = "loki-ruler"

	// EnvRelatedImageLoki is the environment variable to fetch the Loki image pullspec.
	EnvRelatedImageLoki = "RELATED_IMAGE_LOKI"
	// EnvRelatedImageGateway is the environment variable to fetch the Gateway image pullspec.
	EnvRelatedImageGateway = "RELATED_IMAGE_GATEWAY"

	// DefaultContainerImage declares the default fallback for loki image.
	DefaultContainerImage = "docker.io/grafana/loki:2.8.2"

	// DefaultLokiStackGatewayImage declares the default image for lokiStack-gateway.
	DefaultLokiStackGatewayImage = "quay.io/observatorium/api:latest"

	// PrometheusCAFile declares the path for prometheus CA file for service monitors.
	PrometheusCAFile string = "/etc/prometheus/configmaps/serving-certs-ca-bundle/service-ca.crt"
	// BearerTokenFile declares the path for bearer token file for service monitors.
	BearerTokenFile string = "/var/run/secrets/kubernetes.io/serviceaccount/token"

	// labelJobComponent is a ServiceMonitor.Spec.JobLabel.
	labelJobComponent string = "loki.grafana.com/component"

	// AnnotationCertRotationRequiredAt stores the point in time the last cert rotation happened
	AnnotationCertRotationRequiredAt string = "loki.grafana.com/certRotationRequiredAt"
	// AnnotationLokiConfigHash stores the last SHA1 hash of the loki configuration
	AnnotationLokiConfigHash string = "loki.grafana.com/config-hash"

	// LabelCompactorComponent is the label value for the compactor component
	LabelCompactorComponent string = "compactor"
	// LabelDistributorComponent is the label value for the distributor component
	LabelDistributorComponent string = "distributor"
	// LabelIngesterComponent is the label value for the ingester component
	LabelIngesterComponent string = "ingester"
	// LabelQuerierComponent is the label value for the querier component
	LabelQuerierComponent string = "querier"
	// LabelQueryFrontendComponent is the label value for the query frontend component
	LabelQueryFrontendComponent string = "query-frontend"
	// LabelIndexGatewayComponent is the label value for the lokiStack-index-gateway component
	LabelIndexGatewayComponent string = "index-gateway"
	// LabelRulerComponent is the label value for the lokiStack-ruler component
	LabelRulerComponent string = "ruler"
	// LabelGatewayComponent is the label value for the lokiStack-gateway component
	LabelGatewayComponent string = "lokistack-gateway"

	// httpTLSDir is the path that is mounted from the secret for TLS
	httpTLSDir = "/var/run/tls/http"
	// grpcTLSDir is the path that is mounted from the secret for TLS
	grpcTLSDir = "/var/run/tls/grpc"
	// LokiStackCABundleDir is the path that is mounted from the configmap for TLS
	caBundleDir = "/var/run/ca"
	// caFile is the file name of the certificate authority file
	caFile = "service-ca.crt"

	kubernetesNodeOSLabel       = "kubernetes.io/os"
	kubernetesNodeOSLinux       = "linux"
	kubernetesNodeHostnameLabel = "kubernetes.io/hostname"
	kubernetesComponentLabel    = "app.kubernetes.io/component"
	kubernetesInstanceLabel     = "app.kubernetes.io/instance"
)

var (
	defaultConfigMapMode      = int32(420)
	volumeFileSystemMode      = corev1.PersistentVolumeFilesystem
	podAntiAffinityComponents = map[string]struct{}{
		LabelIngesterComponent:      {},
		LabelRulerComponent:         {},
		LabelQueryFrontendComponent: {},
	}
)

func commonAnnotations(configHash, rotationRequiredAt string) map[string]string {
	return map[string]string{
		AnnotationLokiConfigHash:         configHash,
		AnnotationCertRotationRequiredAt: rotationRequiredAt,
	}
}

func commonLabels(stackName string) map[string]string {
	return map[string]string{
		"app.kubernetes.io/name":       "lokistack",
		kubernetesInstanceLabel:        stackName,
		"app.kubernetes.io/managed-by": "lokistack-controller",
		"app.kubernetes.io/created-by": "lokistack-controller",
	}
}

func componentInstaceLabels(component string, stackName string) map[string]string {
	return map[string]string{
		kubernetesInstanceLabel:  stackName,
<<<<<<< HEAD
		kubernetesCompomentLabel: component,
	}
}

// defaultTopologySpreadConstraints returns a topology spread contraint that will
// instruct the scheduler to try and schedule pods from the same component in different nodes
func defaultTopologySpreadConstraints(component string, stackName string) []corev1.TopologySpreadConstraint {
	return []corev1.TopologySpreadConstraint{{
		MaxSkew:     1,
		TopologyKey: kubernetesNodeHostnameLabel,
		LabelSelector: &metav1.LabelSelector{
			MatchLabels: componentInstaceLabels(component, stackName),
		},
		WhenUnsatisfiable: corev1.ScheduleAnyway,
	}}
}

=======
		kubernetesComponentLabel: component,
	}
}

>>>>>>> 22d56524
func serviceAnnotations(serviceName string, enableSigningService bool) map[string]string {
	annotations := map[string]string{}
	if enableSigningService {
		annotations[openshift.ServingCertKey] = serviceName
	}
	return annotations
}

func topologySpreadConstraints(spec lokiv1.ReplicationSpec, component string, stackName string) []corev1.TopologySpreadConstraint {
	var tsc []corev1.TopologySpreadConstraint
	if len(spec.Zones) > 0 {
		tsc = make([]corev1.TopologySpreadConstraint, len(spec.Zones))
		for i, z := range spec.Zones {
			tsc[i] = corev1.TopologySpreadConstraint{
				MaxSkew:           int32(z.MaxSkew),
				TopologyKey:       z.TopologyKey,
				WhenUnsatisfiable: corev1.DoNotSchedule,
				LabelSelector: &metav1.LabelSelector{
					MatchLabels: map[string]string{
						kubernetesComponentLabel: component,
						kubernetesInstanceLabel:  stackName,
					},
				},
			}
		}
	}

	return tsc
}

// ComponentLabels is a list of all commonLabels including the app.kubernetes.io/component:<component> label
func ComponentLabels(component, stackName string) labels.Set {
	return labels.Merge(commonLabels(stackName), map[string]string{
		kubernetesComponentLabel: component,
	})
}

// GossipLabels is the list of labels that should be assigned to components using the gossip ring
func GossipLabels() map[string]string {
	return map[string]string{
		"loki.grafana.com/gossip": "true",
	}
}

// CompactorName is the name of the compactor statefulset
func CompactorName(stackName string) string {
	return fmt.Sprintf("%s-compactor", stackName)
}

// DistributorName is the name of the distributor deployment
func DistributorName(stackName string) string {
	return fmt.Sprintf("%s-distributor", stackName)
}

// IngesterName is the name of the compactor statefulset
func IngesterName(stackName string) string {
	return fmt.Sprintf("%s-ingester", stackName)
}

// QuerierName is the name of the querier deployment
func QuerierName(stackName string) string {
	return fmt.Sprintf("%s-querier", stackName)
}

// QueryFrontendName is the name of the query-frontend statefulset
func QueryFrontendName(stackName string) string {
	return fmt.Sprintf("%s-query-frontend", stackName)
}

// IndexGatewayName is the name of the index-gateway statefulset
func IndexGatewayName(stackName string) string {
	return fmt.Sprintf("%s-index-gateway", stackName)
}

// RulerName is the name of the ruler statefulset
func RulerName(stackName string) string {
	return fmt.Sprintf("%s-ruler", stackName)
}

// RulesConfigMapName is the name of the alerting/recording rules configmap
func RulesConfigMapName(stackName string) string {
	return fmt.Sprintf("%s-rules", stackName)
}

// RulesStorageVolumeName is the name of the rules volume
func RulesStorageVolumeName() string {
	return rulesStorageVolumeName
}

// GatewayName is the name of the lokiStack-gateway statefulset
func GatewayName(stackName string) string {
	return fmt.Sprintf("%s-gateway", stackName)
}

// PrometheusRuleName is the name of the loki-prometheus-rule
func PrometheusRuleName(stackName string) string {
	return fmt.Sprintf("%s-prometheus-rule", stackName)
}

func lokiConfigMapName(stackName string) string {
	return fmt.Sprintf("%s-config", stackName)
}

func lokiServerGRPCTLSDir() string {
	return path.Join(grpcTLSDir, "server")
}

func lokiServerGRPCTLSCert() string {
	return path.Join(lokiServerGRPCTLSDir(), corev1.TLSCertKey)
}

func lokiServerGRPCTLSKey() string {
	return path.Join(lokiServerGRPCTLSDir(), corev1.TLSPrivateKeyKey)
}

func lokiServerHTTPTLSDir() string {
	return path.Join(httpTLSDir, "server")
}

func lokiServerHTTPTLSCert() string {
	return path.Join(lokiServerHTTPTLSDir(), corev1.TLSCertKey)
}

func lokiServerHTTPTLSKey() string {
	return path.Join(lokiServerHTTPTLSDir(), corev1.TLSPrivateKeyKey)
}

func gatewayServerHTTPTLSDir() string {
	return path.Join(httpTLSDir, "server")
}

func gatewayServerHTTPTLSCert() string {
	return path.Join(gatewayServerHTTPTLSDir(), corev1.TLSCertKey)
}

func gatewayServerHTTPTLSKey() string {
	return path.Join(gatewayServerHTTPTLSDir(), corev1.TLSPrivateKeyKey)
}

func gatewayUpstreamHTTPTLSDir() string {
	return path.Join(httpTLSDir, "upstream")
}

func gatewayUpstreamHTTPTLSCert() string {
	return path.Join(gatewayUpstreamHTTPTLSDir(), corev1.TLSCertKey)
}

func gatewayUpstreamHTTPTLSKey() string {
	return path.Join(gatewayUpstreamHTTPTLSDir(), corev1.TLSPrivateKeyKey)
}

func gatewayClientSecretName(stackName string) string {
	return fmt.Sprintf("%s-gateway-client-http", stackName)
}

func serviceNameQuerierHTTP(stackName string) string {
	return fmt.Sprintf("%s-querier-http", stackName)
}

func serviceNameQuerierGRPC(stackName string) string {
	return fmt.Sprintf("%s-querier-grpc", stackName)
}

func serviceNameIngesterGRPC(stackName string) string {
	return fmt.Sprintf("%s-ingester-grpc", stackName)
}

func serviceNameIngesterHTTP(stackName string) string {
	return fmt.Sprintf("%s-ingester-http", stackName)
}

func serviceNameDistributorGRPC(stackName string) string {
	return fmt.Sprintf("%s-distributor-grpc", stackName)
}

func serviceNameDistributorHTTP(stackName string) string {
	return fmt.Sprintf("%s-distributor-http", stackName)
}

func serviceNameCompactorGRPC(stackName string) string {
	return fmt.Sprintf("%s-compactor-grpc", stackName)
}

func serviceNameCompactorHTTP(stackName string) string {
	return fmt.Sprintf("%s-compactor-http", stackName)
}

func serviceNameQueryFrontendGRPC(stackName string) string {
	return fmt.Sprintf("%s-query-frontend-grpc", stackName)
}

func serviceNameQueryFrontendHTTP(stackName string) string {
	return fmt.Sprintf("%s-query-frontend-http", stackName)
}

func serviceNameIndexGatewayHTTP(stackName string) string {
	return fmt.Sprintf("%s-index-gateway-http", stackName)
}

func serviceNameIndexGatewayGRPC(stackName string) string {
	return fmt.Sprintf("%s-index-gateway-grpc", stackName)
}

func serviceNameRulerHTTP(stackName string) string {
	return fmt.Sprintf("%s-ruler-http", stackName)
}

func serviceNameRulerGRPC(stackName string) string {
	return fmt.Sprintf("%s-ruler-grpc", stackName)
}

func serviceNameGatewayHTTP(stackName string) string {
	return fmt.Sprintf("%s-gateway-http", stackName)
}

func serviceMonitorName(componentName string) string {
	return fmt.Sprintf("%s-monitor", componentName)
}

func signingCABundleName(stackName string) string {
	return fmt.Sprintf("%s-ca-bundle", stackName)
}

func gatewaySigningCABundleName(gwName string) string {
	return fmt.Sprintf("%s-ca-bundle", gwName)
}

func gatewaySigningCADir() string {
	return path.Join(caBundleDir, "server")
}

func gatewaySigningCAPath() string {
	return path.Join(gatewaySigningCADir(), caFile)
}

func gatewayUpstreamCADir() string {
	return path.Join(caBundleDir, "upstream")
}

func gatewayUpstreamCAPath() string {
	return path.Join(gatewayUpstreamCADir(), caFile)
}

func gatewayTokenSecretName(gwName string) string {
	return fmt.Sprintf("%s-token", gwName)
}

func alertmanagerSigningCABundleName(rulerName string) string {
	return fmt.Sprintf("%s-ca-bundle", rulerName)
}

func alertmanagerUpstreamCADir() string {
	return path.Join(caBundleDir, "alertmanager")
}

func alertmanagerUpstreamCAPath() string {
	return path.Join(alertmanagerUpstreamCADir(), caFile)
}

func signingCAPath() string {
	return path.Join(caBundleDir, caFile)
}

func fqdn(serviceName, namespace string) string {
	return fmt.Sprintf("%s.%s.svc.cluster.local", serviceName, namespace)
}

// lokiServiceMonitorEndpoint returns the lokistack endpoint for service monitors.
func lokiServiceMonitorEndpoint(stackName, portName, serviceName, namespace string, enableTLS bool) monitoringv1.Endpoint {
	if enableTLS {
		tlsConfig := monitoringv1.TLSConfig{
			SafeTLSConfig: monitoringv1.SafeTLSConfig{
				CA: monitoringv1.SecretOrConfigMap{
					ConfigMap: &corev1.ConfigMapKeySelector{
						LocalObjectReference: corev1.LocalObjectReference{
							Name: signingCABundleName(stackName),
						},
						Key: caFile,
					},
				},
				Cert: monitoringv1.SecretOrConfigMap{
					Secret: &corev1.SecretKeySelector{
						LocalObjectReference: corev1.LocalObjectReference{
							Name: serviceName,
						},
						Key: corev1.TLSCertKey,
					},
				},
				KeySecret: &corev1.SecretKeySelector{
					LocalObjectReference: corev1.LocalObjectReference{
						Name: serviceName,
					},
					Key: corev1.TLSPrivateKeyKey,
				},
				// ServerName can be e.g. loki-distributor-http.openshift-logging.svc.cluster.local
				ServerName: fqdn(serviceName, namespace),
			},
		}

		return monitoringv1.Endpoint{
			Port:      portName,
			Path:      "/metrics",
			Scheme:    "https",
			TLSConfig: &tlsConfig,
		}
	}

	return monitoringv1.Endpoint{
		Port:   portName,
		Path:   "/metrics",
		Scheme: "http",
	}
}

// gatewayServiceMonitorEndpoint returns the lokistack endpoint for service monitors.
func gatewayServiceMonitorEndpoint(gatewayName, portName, serviceName, namespace string, enableTLS bool) monitoringv1.Endpoint {
	if enableTLS {
		tlsConfig := monitoringv1.TLSConfig{
			SafeTLSConfig: monitoringv1.SafeTLSConfig{
				CA: monitoringv1.SecretOrConfigMap{
					ConfigMap: &corev1.ConfigMapKeySelector{
						LocalObjectReference: corev1.LocalObjectReference{
							Name: gatewaySigningCABundleName(gatewayName),
						},
						Key: caFile,
					},
				},
				// ServerName can be e.g. lokistack-dev-gateway-http.openshift-logging.svc.cluster.local
				ServerName: fqdn(serviceName, namespace),
			},
		}

		return monitoringv1.Endpoint{
			Port:   portName,
			Path:   "/metrics",
			Scheme: "https",
			BearerTokenSecret: corev1.SecretKeySelector{
				LocalObjectReference: corev1.LocalObjectReference{
					Name: gatewayTokenSecretName(gatewayName),
				},
				Key: corev1.ServiceAccountTokenKey,
			},
			TLSConfig: &tlsConfig,
		}
	}

	return monitoringv1.Endpoint{
		Port:   portName,
		Path:   "/metrics",
		Scheme: "http",
	}
}

// defaultTopologySpreadConstraints returns a topology spread contraint that will
// instruct the scheduler to try and schedule pods from the same component in different nodes
func defaultTopologySpreadConstraints(labels labels.Set) []corev1.TopologySpreadConstraint {
	return []corev1.TopologySpreadConstraint{{
		MaxSkew:     1,
		TopologyKey: kubernetesNodeHostnameLabel,
		LabelSelector: &metav1.LabelSelector{
			MatchLabels: componentInstaceLabels(labels[kubernetesComponentLabel], labels[kubernetesInstanceLabel]),
		},
		WhenUnsatisfiable: corev1.ScheduleAnyway,
	}}
}

// configureAffinity returns an Affinity struture that can be used directly
// in a Deployment/StatefulSet. Parameters will affected configuration of the
// different fields in Affinity (NodeAffinity, PodAffinity, PodAntiAffinity).
func configureAffinity(componentLabel, stackName string, enableNodeAffinity bool) *corev1.Affinity {
	affinity := &corev1.Affinity{
		NodeAffinity:    defaultNodeAffinity(enableNodeAffinity),
		PodAntiAffinity: defaultPodAntiAffinity(componentLabel, stackName),
	}

	if affinity.NodeAffinity == nil && affinity.PodAntiAffinity == nil {
		return nil
	}
	return affinity
}

// defaultNodeAffinity if enabled will require pods to run on Linux nodes
func defaultNodeAffinity(enableNodeAffinity bool) *corev1.NodeAffinity {
	if !enableNodeAffinity {
		return nil
	}

	return &corev1.NodeAffinity{
		RequiredDuringSchedulingIgnoredDuringExecution: &corev1.NodeSelector{
			NodeSelectorTerms: []corev1.NodeSelectorTerm{
				{
					MatchExpressions: []corev1.NodeSelectorRequirement{
						{
							Key:      kubernetesNodeOSLabel,
							Operator: corev1.NodeSelectorOpIn,
							Values: []string{
								kubernetesNodeOSLinux,
							},
						},
					},
				},
			},
		},
	}
}

// defaultPodAntiAffinity for components in podAntiAffinityComponents will
// configure pods, of a LokiStack, to preferably not run on the same node
<<<<<<< HEAD
func defaultPodAntiAffinity(componentLabel, stackName string) *corev1.PodAntiAffinity {
=======
func defaultPodAntiAffinity(labels labels.Set) *corev1.PodAntiAffinity {
	// This code assumes that this function will never be called with a set of labels
	// that don't have the "component" and "instance" labels since we enforce those on
	// all the components of the LokiStack
	componentLabel := labels[kubernetesComponentLabel]
>>>>>>> 22d56524
	_, enablePodAntiAffinity := podAntiAffinityComponents[componentLabel]
	if !enablePodAntiAffinity {
		return nil
	}

	return &corev1.PodAntiAffinity{
		PreferredDuringSchedulingIgnoredDuringExecution: []corev1.WeightedPodAffinityTerm{
			{
				Weight: 100,
				PodAffinityTerm: corev1.PodAffinityTerm{
					LabelSelector: &metav1.LabelSelector{
						MatchLabels: componentInstaceLabels(labels[kubernetesComponentLabel], labels[kubernetesInstanceLabel]),
					},
					TopologyKey: kubernetesNodeHostnameLabel,
				},
			},
		},
	}
}

func lokiLivenessProbe() *corev1.Probe {
	return &corev1.Probe{
		ProbeHandler: corev1.ProbeHandler{
			HTTPGet: &corev1.HTTPGetAction{
				Path:   lokiLivenessPath,
				Port:   intstr.FromInt(httpPort),
				Scheme: corev1.URISchemeHTTP,
			},
		},
		TimeoutSeconds:   2,
		PeriodSeconds:    30,
		FailureThreshold: 10,
		SuccessThreshold: 1,
	}
}

func lokiReadinessProbe() *corev1.Probe {
	return &corev1.Probe{
		ProbeHandler: corev1.ProbeHandler{
			HTTPGet: &corev1.HTTPGetAction{
				Path:   lokiReadinessPath,
				Port:   intstr.FromInt(httpPort),
				Scheme: corev1.URISchemeHTTP,
			},
		},
		PeriodSeconds:       10,
		InitialDelaySeconds: 15,
		TimeoutSeconds:      1,
		SuccessThreshold:    1,
		FailureThreshold:    3,
	}
}

func containerSecurityContext() *corev1.SecurityContext {
	return &corev1.SecurityContext{
		AllowPrivilegeEscalation: pointer.Bool(false),
		Capabilities: &corev1.Capabilities{
			Drop: []corev1.Capability{"ALL"},
		},
	}
}

func podSecurityContext(withSeccompProfile bool) *corev1.PodSecurityContext {
	context := corev1.PodSecurityContext{
		RunAsNonRoot: pointer.Bool(true),
	}

	if withSeccompProfile {
		context.SeccompProfile = &corev1.SeccompProfile{
			Type: corev1.SeccompProfileTypeRuntimeDefault,
		}
	}

	return &context
}<|MERGE_RESOLUTION|>--- conflicted
+++ resolved
@@ -138,8 +138,7 @@
 func componentInstaceLabels(component string, stackName string) map[string]string {
 	return map[string]string{
 		kubernetesInstanceLabel:  stackName,
-<<<<<<< HEAD
-		kubernetesCompomentLabel: component,
+		kubernetesComponentLabel: component,
 	}
 }
 
@@ -156,12 +155,6 @@
 	}}
 }
 
-=======
-		kubernetesComponentLabel: component,
-	}
-}
-
->>>>>>> 22d56524
 func serviceAnnotations(serviceName string, enableSigningService bool) map[string]string {
 	annotations := map[string]string{}
 	if enableSigningService {
@@ -515,19 +508,6 @@
 	}
 }
 
-// defaultTopologySpreadConstraints returns a topology spread contraint that will
-// instruct the scheduler to try and schedule pods from the same component in different nodes
-func defaultTopologySpreadConstraints(labels labels.Set) []corev1.TopologySpreadConstraint {
-	return []corev1.TopologySpreadConstraint{{
-		MaxSkew:     1,
-		TopologyKey: kubernetesNodeHostnameLabel,
-		LabelSelector: &metav1.LabelSelector{
-			MatchLabels: componentInstaceLabels(labels[kubernetesComponentLabel], labels[kubernetesInstanceLabel]),
-		},
-		WhenUnsatisfiable: corev1.ScheduleAnyway,
-	}}
-}
-
 // configureAffinity returns an Affinity struture that can be used directly
 // in a Deployment/StatefulSet. Parameters will affected configuration of the
 // different fields in Affinity (NodeAffinity, PodAffinity, PodAntiAffinity).
@@ -570,15 +550,7 @@
 
 // defaultPodAntiAffinity for components in podAntiAffinityComponents will
 // configure pods, of a LokiStack, to preferably not run on the same node
-<<<<<<< HEAD
 func defaultPodAntiAffinity(componentLabel, stackName string) *corev1.PodAntiAffinity {
-=======
-func defaultPodAntiAffinity(labels labels.Set) *corev1.PodAntiAffinity {
-	// This code assumes that this function will never be called with a set of labels
-	// that don't have the "component" and "instance" labels since we enforce those on
-	// all the components of the LokiStack
-	componentLabel := labels[kubernetesComponentLabel]
->>>>>>> 22d56524
 	_, enablePodAntiAffinity := podAntiAffinityComponents[componentLabel]
 	if !enablePodAntiAffinity {
 		return nil
@@ -590,7 +562,7 @@
 				Weight: 100,
 				PodAffinityTerm: corev1.PodAffinityTerm{
 					LabelSelector: &metav1.LabelSelector{
-						MatchLabels: componentInstaceLabels(labels[kubernetesComponentLabel], labels[kubernetesInstanceLabel]),
+						MatchLabels: componentInstaceLabels(componentLabel, stackName),
 					},
 					TopologyKey: kubernetesNodeHostnameLabel,
 				},
