package manifests_test

import (
	"math/rand"
	"testing"

	"github.com/stretchr/testify/require"
<<<<<<< HEAD
	corev1 "k8s.io/api/core/v1"

	lokiv1 "github.com/grafana/loki/operator/apis/loki/v1"
	"github.com/grafana/loki/operator/internal/manifests"
=======
	policyv1 "k8s.io/api/policy/v1"

	v1 "github.com/grafana/loki/operator/apis/config/v1"
	lokiv1 "github.com/grafana/loki/operator/apis/loki/v1"
	"github.com/grafana/loki/operator/internal/manifests"
	"github.com/grafana/loki/operator/internal/manifests/internal"
>>>>>>> 50bc1cee
)

func TestNewIngesterStatefulSet_HasTemplateConfigHashAnnotation(t *testing.T) {
	ss := manifests.NewIngesterStatefulSet(manifests.Options{
		Name:       "abcd",
		Namespace:  "efgh",
		ConfigSHA1: "deadbeef",
		Stack: lokiv1.LokiStackSpec{
			StorageClassName: "standard",
			Template: &lokiv1.LokiTemplateSpec{
				Ingester: &lokiv1.LokiComponentSpec{
					Replicas: 1,
				},
			},
		},
	})

	expected := "loki.grafana.com/config-hash"
	annotations := ss.Spec.Template.Annotations
	require.Contains(t, annotations, expected)
	require.Equal(t, annotations[expected], "deadbeef")
}

func TestNewIngesterStatefulSet_HasTemplateCertRotationRequiredAtAnnotation(t *testing.T) {
	ss := manifests.NewIngesterStatefulSet(manifests.Options{
		Name:                   "abcd",
		Namespace:              "efgh",
		CertRotationRequiredAt: "deadbeef",
		Stack: lokiv1.LokiStackSpec{
			StorageClassName: "standard",
			Template: &lokiv1.LokiTemplateSpec{
				Ingester: &lokiv1.LokiComponentSpec{
					Replicas: 1,
				},
			},
		},
	})
	expected := "loki.grafana.com/certRotationRequiredAt"
	annotations := ss.Spec.Template.Annotations
	require.Contains(t, annotations, expected)
	require.Equal(t, annotations[expected], "deadbeef")
}

func TestNewIngesterStatefulSet_SelectorMatchesLabels(t *testing.T) {
	// You must set the .spec.selector field of a StatefulSet to match the labels of
	// its .spec.template.metadata.labels. Prior to Kubernetes 1.8, the
	// .spec.selector field was defaulted when omitted. In 1.8 and later versions,
	// failing to specify a matching Pod Selector will result in a validation error
	// during StatefulSet creation.
	// See https://kubernetes.io/docs/concepts/workloads/controllers/statefulset/#pod-selector
	sts := manifests.NewIngesterStatefulSet(manifests.Options{
		Name:      "abcd",
		Namespace: "efgh",
		Stack: lokiv1.LokiStackSpec{
			StorageClassName: "standard",
			Template: &lokiv1.LokiTemplateSpec{
				Ingester: &lokiv1.LokiComponentSpec{
					Replicas: 1,
				},
			},
		},
	})

	l := sts.Spec.Template.GetObjectMeta().GetLabels()
	for key, value := range sts.Spec.Selector.MatchLabels {
		require.Contains(t, l, key)
		require.Equal(t, l[key], value)
	}
}

<<<<<<< HEAD
func TestNewIngesterStatefulSet_TopologySpreadConstraints(t *testing.T) {
	ss := manifests.NewIngesterStatefulSet(manifests.Options{
		Name:      "abcd",
		Namespace: "efgh",
		Stack: lokiv1.LokiStackSpec{
			Template: &lokiv1.LokiTemplateSpec{
				Ingester: &lokiv1.LokiComponentSpec{
					Replicas: 1,
				},
			},
			Replication: &lokiv1.ReplicationSpec{
				Zones: []lokiv1.ZoneSpec{
					{
						TopologyKey: "zone",
						MaxSkew:     2,
					},
					{
						TopologyKey: "region",
						MaxSkew:     1,
					},
				},
				Factor: 1,
			},
		},
	})

	require.Equal(t, []corev1.TopologySpreadConstraint{
		{
			MaxSkew:           2,
			TopologyKey:       "zone",
			WhenUnsatisfiable: "DoNotSchedule",
		},
		{
			MaxSkew:           1,
			TopologyKey:       "region",
			WhenUnsatisfiable: "DoNotSchedule",
		},
	}, ss.Spec.Template.Spec.TopologySpreadConstraints)
=======
func TestBuildIngester_PodDisruptionBudget(t *testing.T) {
	for _, tc := range []struct {
		Name                 string
		PDBMinAvailable      int
		ExpectedMinAvailable int
	}{
		{
			Name:                 "Small stack",
			PDBMinAvailable:      1,
			ExpectedMinAvailable: 1,
		},
		{
			Name:                 "Medium stack",
			PDBMinAvailable:      2,
			ExpectedMinAvailable: 2,
		},
	} {
		t.Run(tc.Name, func(t *testing.T) {
			opts := manifests.Options{
				Name:      "abcd",
				Namespace: "efgh",
				Gates:     v1.FeatureGates{},
				ResourceRequirements: internal.ComponentResources{
					Ingester: internal.ResourceRequirements{
						PDBMinAvailable: tc.PDBMinAvailable,
					},
				},
				Stack: lokiv1.LokiStackSpec{
					Template: &lokiv1.LokiTemplateSpec{
						Ingester: &lokiv1.LokiComponentSpec{
							Replicas: rand.Int31(),
						},
					},
					Tenants: &lokiv1.TenantsSpec{
						Mode: lokiv1.OpenshiftLogging,
					},
				},
			}
			objs, err := manifests.BuildIngester(opts)
			require.NoError(t, err)
			require.Len(t, objs, 4)

			pdb := objs[3].(*policyv1.PodDisruptionBudget)
			require.NotNil(t, pdb)
			require.Equal(t, "abcd-ingester", pdb.Name)
			require.Equal(t, "efgh", pdb.Namespace)
			require.NotNil(t, pdb.Spec.MinAvailable.IntVal)
			require.Equal(t, int32(tc.ExpectedMinAvailable), pdb.Spec.MinAvailable.IntVal)
			require.EqualValues(t, manifests.ComponentLabels(manifests.LabelIngesterComponent, opts.Name), pdb.Spec.Selector.MatchLabels)
		})
	}
>>>>>>> 50bc1cee
}<|MERGE_RESOLUTION|>--- conflicted
+++ resolved
@@ -5,19 +5,11 @@
 	"testing"
 
 	"github.com/stretchr/testify/require"
-<<<<<<< HEAD
 	corev1 "k8s.io/api/core/v1"
+	policyv1 "k8s.io/api/policy/v1"
 
 	lokiv1 "github.com/grafana/loki/operator/apis/loki/v1"
 	"github.com/grafana/loki/operator/internal/manifests"
-=======
-	policyv1 "k8s.io/api/policy/v1"
-
-	v1 "github.com/grafana/loki/operator/apis/config/v1"
-	lokiv1 "github.com/grafana/loki/operator/apis/loki/v1"
-	"github.com/grafana/loki/operator/internal/manifests"
-	"github.com/grafana/loki/operator/internal/manifests/internal"
->>>>>>> 50bc1cee
 )
 
 func TestNewIngesterStatefulSet_HasTemplateConfigHashAnnotation(t *testing.T) {
@@ -88,7 +80,34 @@
 	}
 }
 
-<<<<<<< HEAD
+func TestBuildDistributor_PodDisruptionBudget(t *testing.T) {
+	opts := manifests.Options{
+		Name:      "abcd",
+		Namespace: "efgh",
+		Stack: lokiv1.LokiStackSpec{
+			Template: &lokiv1.LokiTemplateSpec{
+				Distributor: &lokiv1.LokiComponentSpec{
+					Replicas: rand.Int31(),
+				},
+			},
+			Tenants: &lokiv1.TenantsSpec{
+				Mode: lokiv1.OpenshiftLogging,
+			},
+		},
+	}
+	objs, err := manifests.BuildDistributor(opts)
+	require.NoError(t, err)
+	require.Len(t, objs, 4)
+
+	pdb := objs[3].(*policyv1.PodDisruptionBudget)
+	require.NotNil(t, pdb)
+	require.Equal(t, "abcd-distributor", pdb.Name)
+	require.Equal(t, "efgh", pdb.Namespace)
+	require.NotNil(t, pdb.Spec.MinAvailable.IntVal)
+	require.Equal(t, int32(1), pdb.Spec.MinAvailable.IntVal)
+	require.EqualValues(t, manifests.ComponentLabels(manifests.LabelDistributorComponent, opts.Name), pdb.Spec.Selector.MatchLabels)
+}
+
 func TestNewIngesterStatefulSet_TopologySpreadConstraints(t *testing.T) {
 	ss := manifests.NewIngesterStatefulSet(manifests.Options{
 		Name:      "abcd",
@@ -127,57 +146,4 @@
 			WhenUnsatisfiable: "DoNotSchedule",
 		},
 	}, ss.Spec.Template.Spec.TopologySpreadConstraints)
-=======
-func TestBuildIngester_PodDisruptionBudget(t *testing.T) {
-	for _, tc := range []struct {
-		Name                 string
-		PDBMinAvailable      int
-		ExpectedMinAvailable int
-	}{
-		{
-			Name:                 "Small stack",
-			PDBMinAvailable:      1,
-			ExpectedMinAvailable: 1,
-		},
-		{
-			Name:                 "Medium stack",
-			PDBMinAvailable:      2,
-			ExpectedMinAvailable: 2,
-		},
-	} {
-		t.Run(tc.Name, func(t *testing.T) {
-			opts := manifests.Options{
-				Name:      "abcd",
-				Namespace: "efgh",
-				Gates:     v1.FeatureGates{},
-				ResourceRequirements: internal.ComponentResources{
-					Ingester: internal.ResourceRequirements{
-						PDBMinAvailable: tc.PDBMinAvailable,
-					},
-				},
-				Stack: lokiv1.LokiStackSpec{
-					Template: &lokiv1.LokiTemplateSpec{
-						Ingester: &lokiv1.LokiComponentSpec{
-							Replicas: rand.Int31(),
-						},
-					},
-					Tenants: &lokiv1.TenantsSpec{
-						Mode: lokiv1.OpenshiftLogging,
-					},
-				},
-			}
-			objs, err := manifests.BuildIngester(opts)
-			require.NoError(t, err)
-			require.Len(t, objs, 4)
-
-			pdb := objs[3].(*policyv1.PodDisruptionBudget)
-			require.NotNil(t, pdb)
-			require.Equal(t, "abcd-ingester", pdb.Name)
-			require.Equal(t, "efgh", pdb.Namespace)
-			require.NotNil(t, pdb.Spec.MinAvailable.IntVal)
-			require.Equal(t, int32(tc.ExpectedMinAvailable), pdb.Spec.MinAvailable.IntVal)
-			require.EqualValues(t, manifests.ComponentLabels(manifests.LabelIngesterComponent, opts.Name), pdb.Spec.Selector.MatchLabels)
-		})
-	}
->>>>>>> 50bc1cee
 }