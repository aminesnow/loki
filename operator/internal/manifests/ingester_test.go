--- conflicted
+++ resolved
@@ -135,46 +135,6 @@
 		},
 	})
 
-<<<<<<< HEAD
-=======
-			pdb := objs[3].(*policyv1.PodDisruptionBudget)
-			require.NotNil(t, pdb)
-			require.Equal(t, "abcd-ingester", pdb.Name)
-			require.Equal(t, "efgh", pdb.Namespace)
-			require.NotNil(t, pdb.Spec.MinAvailable.IntVal)
-			require.Equal(t, int32(tc.ExpectedMinAvailable), pdb.Spec.MinAvailable.IntVal)
-			require.EqualValues(t, manifests.ComponentLabels(manifests.LabelIngesterComponent, opts.Name), pdb.Spec.Selector.MatchLabels)
-		})
-	}
-}
-
-func TestNewIngesterStatefulSet_TopologySpreadConstraints(t *testing.T) {
-	ss := manifests.NewIngesterStatefulSet(manifests.Options{
-		Name:      "abcd",
-		Namespace: "efgh",
-		Stack: lokiv1.LokiStackSpec{
-			Template: &lokiv1.LokiTemplateSpec{
-				Ingester: &lokiv1.LokiComponentSpec{
-					Replicas: 1,
-				},
-			},
-			Replication: &lokiv1.ReplicationSpec{
-				Zones: []lokiv1.ZoneSpec{
-					{
-						TopologyKey: "zone",
-						MaxSkew:     2,
-					},
-					{
-						TopologyKey: "region",
-						MaxSkew:     1,
-					},
-				},
-				Factor: 1,
-			},
-		},
-	})
-
->>>>>>> f5c0fdf0
 	require.Equal(t, []corev1.TopologySpreadConstraint{
 		{
 			MaxSkew:           2,
@@ -187,8 +147,6 @@
 			WhenUnsatisfiable: "DoNotSchedule",
 		},
 	}, ss.Spec.Template.Spec.TopologySpreadConstraints)
-<<<<<<< HEAD
-=======
 }
 
 func TestIngesterPodAntiAffinity(t *testing.T) {
@@ -222,5 +180,4 @@
 	}
 	require.NotNil(t, sts.Spec.Template.Spec.Affinity)
 	require.Equal(t, expectedPodAntiAffinity, sts.Spec.Template.Spec.Affinity.PodAntiAffinity)
->>>>>>> f5c0fdf0
 }